--- conflicted
+++ resolved
@@ -437,15 +437,7 @@
 
       merkle_root_bin = self.merkle_root_bin(extranounce2_bin)
       header_prefix_bin = swap_endian_word(self._version) + swap_endian_words(self._prevhash) + merkle_root_bin + swap_endian_word(self._ntime) + swap_endian_word(self._nbits)
-<<<<<<< HEAD
-
-      for nounce in xrange(nounce_start, 0xffffffff, nounce_stride):
-
-=======
-      
       for nounce in xrange(nounce_start, 0x7fffffff, nounce_stride):
-        
->>>>>>> 9c881646
         # This job has been asked to stop
         if self._done:
           self._dt += (time.time() - t0)
